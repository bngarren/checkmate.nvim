--- conflicted
+++ resolved
@@ -32,14 +32,6 @@
 ---@field backend? checkmate.Picker
 ---@field kind? string Hint for picker plugins (passed to vim.ui.select)
 
-<<<<<<< HEAD
---- Wraps on_choice to ensure it's only called once and handles cleanup
----@param on_choice fun(choice: string|nil, idx: integer|nil)
----@param cleanup? fun()
----@return fun(choice: string|nil, idx: integer|nil)
-local function wrap_on_choice(on_choice, cleanup)
-  local called = false
-=======
 --- Finds the 1-based index of an item in the items array
 ---@param items string[]
 ---@param item string
@@ -58,28 +50,18 @@
 local function wrap_on_choice(on_choice)
   local called = false
 
->>>>>>> 5ffa4af6
   return function(choice, idx)
     if called then
       return
     end
     called = true
 
-<<<<<<< HEAD
-    if cleanup then
-      -- pcall to ensure cleanup doesn't break the callback
-      pcall(cleanup)
-    end
-
-    on_choice(choice, idx)
-=======
     vim.schedule(function()
       local ok, err = pcall(on_choice, choice, idx)
       if not ok then
         require("checkmate.log").error(err)
       end
     end)
->>>>>>> 5ffa4af6
   end
 end
 
@@ -95,13 +77,9 @@
 
   if not items or #items == 0 then
     if opts.on_choice then
-<<<<<<< HEAD
-      opts.on_choice(nil, nil)
-=======
       vim.schedule(function()
         opts.on_choice(nil, nil)
       end)
->>>>>>> 5ffa4af6
     end
     return
   end
@@ -171,36 +149,13 @@
               actions.close(prompt_bufnr)
 
               if selection then
-<<<<<<< HEAD
-                -- find the index of the selected item
-                local idx = nil
-                for i, item in ipairs(items) do
-                  if item == selection.value then
-                    idx = i
-                    break
-                  end
-                end
-=======
                 local idx = find_item_index(items, selection.value)
->>>>>>> 5ffa4af6
                 wrapped_choice(selection.value, idx)
               else
                 wrapped_choice(nil, nil)
               end
             end)
 
-<<<<<<< HEAD
-            -- handle cancellation (Esc, Ctrl-C)
-            map("i", "<esc>", function()
-              actions.close(prompt_bufnr)
-              wrapped_choice(nil, nil)
-            end)
-
-            map("n", "<esc>", function()
-              actions.close(prompt_bufnr)
-              wrapped_choice(nil, nil)
-            end)
-=======
             -- handle cancellation in both modes
             local function cancel()
               actions.close(prompt_bufnr)
@@ -211,7 +166,6 @@
             map("n", "<esc>", cancel)
             map("i", "<C-c>", cancel)
             map("n", "<C-c>", cancel)
->>>>>>> 5ffa4af6
 
             return true
           end,
@@ -229,20 +183,12 @@
   if (backend == nil or backend == "snacks") and has_module("snacks") then
     local ok = pcall(function()
       local snacks = require("snacks")
-<<<<<<< HEAD
-      local wrapped_choice = wrap_on_choice(opts.on_choice)
-=======
->>>>>>> 5ffa4af6
 
       ---@type snacks.picker.ui_select
       snacks.picker.select(items, {
         prompt = opts.prompt or "Select an item",
         format_item = opts.format_item,
         preview = false,
-<<<<<<< HEAD
-      }, function(item, idx)
-        wrapped_choice(item, idx)
-=======
         kind = opts.kind,
       }, function(item, idx)
         -- snacks handles the callback, no need to wrap
@@ -250,7 +196,6 @@
         if opts.on_choice then
           opts.on_choice(item, idx)
         end
->>>>>>> 5ffa4af6
       end)
     end)
 
@@ -264,10 +209,6 @@
   if (backend == nil or backend == "mini") and has_module("mini.pick") then
     local ok = pcall(function()
       local pick = require("mini.pick")
-<<<<<<< HEAD
-      local wrapped_choice = wrap_on_choice(opts.on_choice)
-=======
->>>>>>> 5ffa4af6
 
       -- center position
       local row = math.floor((vim.o.lines - height) / 2)
@@ -277,24 +218,9 @@
         prompt = opts.prompt or "Select an item",
         format_item = opts.format_item,
       }, function(item)
-<<<<<<< HEAD
-        -- mini.pick passes the item but not the index
-        -- find the index manually
-        local idx = nil
-        if item then
-          for i, v in ipairs(items) do
-            if v == item then
-              idx = i
-              break
-            end
-          end
-        end
-        wrapped_choice(item, idx)
-=======
         -- mini.pick doesn't provide index, so we find it if item was selected
         local idx = item and find_item_index(items, item) or nil
         opts.on_choice(item, idx)
->>>>>>> 5ffa4af6
       end, {
         window = {
           config = {
@@ -324,11 +250,7 @@
   vim.ui.select(items, {
     prompt = opts.prompt,
     format_item = opts.format_item,
-<<<<<<< HEAD
-    kind = opts.kind or "checkmate_metadata",
-=======
     kind = opts.kind or "checkmate_metadata_value",
->>>>>>> 5ffa4af6
   }, function(item, idx)
     if opts.on_choice then
       opts.on_choice(item, idx)
