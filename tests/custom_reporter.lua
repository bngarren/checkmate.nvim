--- conflicted
+++ resolved
@@ -196,11 +196,8 @@
       -- Get error details
       local t = (status == "failure") and handler.failures[#handler.failures] or handler.errors[#handler.errors]
 
-<<<<<<< HEAD
-=======
       println(t.trace.traceback)
 
->>>>>>> 4deacefb
       -- Store failed test info for summary
       table.insert(failedTests, {
         name = t.name,
